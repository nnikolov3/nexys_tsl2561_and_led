--- conflicted
+++ resolved
@@ -8,93 +8,6 @@
  * Course: ECE 544 - Embedded Systems Design, Winter 2025
  * Authors: Nikolay Nikolov, Ashten Bontrager
  */
-<<<<<<< HEAD
-
-#include "tsl2561.h"
-
-/* Forward declarations from i2c.c */
-extern int i2c_soft_reset ( XIic* InstancePtr );
-
-/**
- * Initializes the TSL2561 sensor over I2C with minimal footprint.
- * Powers on and configures timing, relying on I2C reset for stability.
- *
- * @param i2c Pointer to the initialized IIC instance
- * @return XST_SUCCESS if initialization succeeds, XST_FAILURE otherwise
- */
-int tsl2561_init ( XIic* i2c )
-{
-    uint8_t send[ 2 ]; // Buffer for I2C write commands (command + data)
-    int     status;
-
-    /* Reset I2C to ensure clean state */
-    i2c_soft_reset ( i2c );
-    usleep ( 20000 ); // 20ms reset timeout
-
-    /* Wait for I2C bus to become idle */
-    int timeout = TIMEOUT_COUNTER;
-    while ( XIic_IsIicBusy ( i2c ) && --timeout > 0 )
-        ;
-    if ( timeout <= 0 )
-        return XST_FAILURE;
-
-    /* Set TSL2561 I2C slave address (0x39) */
-    if ( XIic_SetAddress ( i2c, XII_ADDR_TO_SEND_TYPE, TSL2561_ADDR ) !=
-         XST_SUCCESS )
-        return XST_FAILURE;
-
-    /* Power on the TSL2561 */
-    send[ 0 ] = TSL2561_CMD_CONTROL;
-    send[ 1 ] = TSL2561_POWER_ON;
-    status = XIic_Send ( i2c->BaseAddress, TSL2561_ADDR, send, 2, XIIC_STOP );
-    if ( status != 2 )
-        return XST_FAILURE;
-
-    /* Configure timing: 402ms integration, 16x gain */
-    send[ 0 ] = TSL2561_CMD_TIMING;
-    send[ 1 ] = TSL2561_TIMING_402MS_16X;
-    status = XIic_Send ( i2c->BaseAddress, TSL2561_ADDR, send, 2, XIIC_STOP );
-    if ( status != 2 )
-        return XST_FAILURE;
-
-    /* Delay 410ms for integration time */
-    usleep ( 410000 );
-
-    return XST_SUCCESS;
-}
-
-/**
- * Reads a channel (CH0 or CH1) from the TSL2561 sensor with minimal overhead.
- * Sends the register address and receives 2 bytes to form a 16-bit value.
- *
- * @param i2c Pointer to the initialized IIC instance
- * @param channel Channel to read (TSL2561_CHANNEL_0 or TSL2561_CHANNEL_1)
- * @return 16-bit channel value on success, 0 on failure
- */
-uint16_t tsl2561_readChannel ( XIic* i2c, tsl2561_channel_t channel )
-{
-    uint8_t buf[ 2 ]; // Buffer for register address and data
-    int     status;
-
-    /* Select the low byte register based on channel */
-    buf[ 0 ] =
-        ( channel == TSL2561_CHANNEL_0 ? DATA0LOW_REG : DATA1LOW_REG ) | 0x80;
-
-    /* Send register address with repeated start */
-    status = XIic_Send (
-        i2c->BaseAddress, TSL2561_ADDR, buf, 1, XIIC_REPEATED_START );
-    if ( status != 1 )
-        return 0;
-
-    /* Receive 2 bytes (low and high) */
-    status = XIic_Recv ( i2c->BaseAddress, TSL2561_ADDR, buf, 2, XIIC_STOP );
-    if ( status != 2 )
-        return 0;
-
-    /* Combine high and low bytes */
-    return ( buf[ 1 ] << 8 ) | buf[ 0 ];
-}
-=======
 
  #include "tsl2561.h"
 
@@ -206,5 +119,4 @@
      /* Combine high and low bytes into a 16-bit value */
      uint16_t value = ( buf[ 1 ] << 8 ) | buf[ 0 ];
      return value;
- }
->>>>>>> 12603dd0
+ }