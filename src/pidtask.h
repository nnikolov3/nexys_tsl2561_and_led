/*
 * pidtask.h - Header file for PID task
 *
 * Purpose: Contain all of the structures and defines for implementing the
 *          PID algorythm in the PID task that will be launched in main.c
 *
 *
 *
 * Course:  ECE 544 - Embedded Systems Design, Winter 2025
 * Authors: Nikolay Nikolov, Ashten Bontrager
 */

#include "stdint.h"
#include "stdio.h"

<<<<<<< HEAD
typedef struct
{
    float Kp;         // proportional gain
    float Ki;         // integral gain
    float Kd;         // derivative gain
    float setpoint;   // intensity setpoint
    float integral;   // error acccumulator, sum of errors over time
    float prev_error; // previous error, used for (d_error/dt)
    float delta_t;    // change in time for derivative
    float max_lim;    // value to set upper rail for output
    float min_lim;    // value to set lower rail for output
} PID_t;
=======
/* PID structure definition */
typedef struct {
    uint32_t Kp;           // proportional gain
    float Ki;           // integral gain
    float Kd;           // derivative gain
    uint16_t setpoint;  // intensity setpoint
    float integral;     // error acccumulator, sum of errors over time
    uint16_t prev_error;   // previous error, used for (d_error/dt)
    float delta_t;      // change in time for derivative
    uint16_t max_lim;      // value to set upper rail for output
    uint8_t min_lim;      // value to set lower rail for output
}PID_t;
>>>>>>> 12603dd0

// prototype for function that initializes PID structure
// returns byte used for checking if init has happened or not
bool pid_init ( PID_t* pid );

// prototype of pid function that returns the controlled signal as a float
<<<<<<< HEAD
// takes lux_value, returned from TSL2561 sensor returns float vlaue
// is used to determine what value to write for LED PWM
float pid_funct ( PID_t* pid, float lux_value, uint8_t switches );
=======
// takes lux_value, returned from TSL2561 sensor returns float vlaue 
// is used to determine what value to write for LED PWM 
float pid_funct (PID_t* pid, uint16_t lux_value, uint8_t switches);
>>>>>>> 12603dd0

/*********************PID Task Prototype*************************************
 *   Task Handles the Following:
 *   Reads perameter message from MsgQ
 *   Update new control/setpoint parameters
 *   Get Current lux readig from TSL2561 sensor
 *       done using the TSL2561 driver in implemented
 *       in the C file of the same name
 *   Execute PID algo function
 *   Drive PWM signal for LED, use RGB writ commands
 *   write to display thread MsgQ to update
 *   setpoint and current lux
 *****************************************************************************/
void PID_Task ( void* p );

/************************Display Task****************************************
<<<<<<< HEAD
 *   Gets lux and setpoint values from Q and updates 7-seg display
 *****************************************************************************/
void Display_Task ( void* p );
=======
*   Gets lux and setpoint values from Q and updates 7-seg display
*****************************************************************************/
void Display_Task (void* p);

void print_pid(PID_t *pid);
>>>>>>> 12603dd0
<|MERGE_RESOLUTION|>--- conflicted
+++ resolved
@@ -13,20 +13,6 @@
 #include "stdint.h"
 #include "stdio.h"
 
-<<<<<<< HEAD
-typedef struct
-{
-    float Kp;         // proportional gain
-    float Ki;         // integral gain
-    float Kd;         // derivative gain
-    float setpoint;   // intensity setpoint
-    float integral;   // error acccumulator, sum of errors over time
-    float prev_error; // previous error, used for (d_error/dt)
-    float delta_t;    // change in time for derivative
-    float max_lim;    // value to set upper rail for output
-    float min_lim;    // value to set lower rail for output
-} PID_t;
-=======
 /* PID structure definition */
 typedef struct {
     uint32_t Kp;           // proportional gain
@@ -39,22 +25,15 @@
     uint16_t max_lim;      // value to set upper rail for output
     uint8_t min_lim;      // value to set lower rail for output
 }PID_t;
->>>>>>> 12603dd0
 
 // prototype for function that initializes PID structure
 // returns byte used for checking if init has happened or not
 bool pid_init ( PID_t* pid );
 
 // prototype of pid function that returns the controlled signal as a float
-<<<<<<< HEAD
-// takes lux_value, returned from TSL2561 sensor returns float vlaue
-// is used to determine what value to write for LED PWM
-float pid_funct ( PID_t* pid, float lux_value, uint8_t switches );
-=======
 // takes lux_value, returned from TSL2561 sensor returns float vlaue 
 // is used to determine what value to write for LED PWM 
 float pid_funct (PID_t* pid, uint16_t lux_value, uint8_t switches);
->>>>>>> 12603dd0
 
 /*********************PID Task Prototype*************************************
  *   Task Handles the Following:
@@ -71,14 +50,8 @@
 void PID_Task ( void* p );
 
 /************************Display Task****************************************
-<<<<<<< HEAD
- *   Gets lux and setpoint values from Q and updates 7-seg display
- *****************************************************************************/
-void Display_Task ( void* p );
-=======
 *   Gets lux and setpoint values from Q and updates 7-seg display
 *****************************************************************************/
 void Display_Task (void* p);
 
-void print_pid(PID_t *pid);
->>>>>>> 12603dd0
+void print_pid(PID_t *pid);